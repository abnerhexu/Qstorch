from __future__ import annotations

import random
from typing import Iterable, Optional, Sequence, Tuple, Union

import numba
import numpy as np
import numpy.typing as npt
from numpy import array, float64
from typing_extensions import TypeAlias

from .operators import prod

MAX_DIMS = 32


class IndexingError(RuntimeError):
    "Exception raised for indexing errors."
    pass


Storage: TypeAlias = npt.NDArray[np.float64]
OutIndex: TypeAlias = npt.NDArray[np.int32]
Index: TypeAlias = npt.NDArray[np.int32]
Shape: TypeAlias = npt.NDArray[np.int32]
Strides: TypeAlias = npt.NDArray[np.int32]

UserIndex: TypeAlias = Sequence[int]
UserShape: TypeAlias = Sequence[int]
UserStrides: TypeAlias = Sequence[int]


def index_to_position(index: Index, strides: Strides) -> int:
    """
    Converts a multidimensional tensor `index` into a single-dimensional position in
    storage based on strides.

    Args:
        index : index tuple of ints
        strides : tensor strides

    Returns:
        Position in storage
    
    Examples:
        >>> index_to_position((1, 2), (2, 1))
        4
    """
    # assert len(index) == len(strides)
    sum = 0
    for i in range(index.size):
        sum += index[i]*strides[i]
    return sum
    # return sum(map(lambda x: x[0]*x[1], zip(index, strides)))
    # return np.inner(index, strides)
<<<<<<< HEAD

=======
    sum = 0
    for i in range(index.size):
        sum += index[i] * strides[i]
    return sum
>>>>>>> aa20a0a8
    


def to_index(ordinal: int, shape: Shape, out_index: OutIndex) -> None:
    """
    Convert an `ordinal` to an index in the `shape`.
    Should ensure that enumerating position 0 ... size of a
    tensor produces every index exactly once. It
    may not be the inverse of `index_to_position`.

    Args:
        ordinal: ordinal position to convert.
        shape : tensor shape.
        out_index : return index corresponding to position.
    
    Examples:
        >>> shape = np.array([2, 3]), out_index = np.zeros(2)
        >>> to_index(5, shape, out_index)
        >>> out_index
        array([1, 2])

    """
    for i in range(len(shape) - 1, -1, -1):
        out_index[i] = ordinal % shape[i] 
        ordinal = ordinal // shape[i]



def broadcast_index(
    big_index: Index, 
    big_shape: Shape, 
    shape: Shape, 
    out_index: OutIndex
) -> None:
    """
    Convert a `big_index` into `big_shape` to a smaller `out_index`
    into `shape` following broadcasting rules. In this case
    it may be larger or with more dimensions than the `shape`
    given. Additional dimensions may need to be mapped to 0 or
    removed.

    Args:
        big_index : multidimensional index of bigger tensor
        big_shape : tensor shape of bigger tensor
        shape : tensor shape of smaller tensor
        out_index : multidimensional index of smaller tensor

    Returns:
        None
    """
    # TODO: Implement for Task 2.2.
    # Reverse the shapes and indices for processing (from right to left)
    # big_shape_reversed = big_shape[::-1]
    # shape_reversed = shape[::-1]
    # big_index_reversed = big_index[::-1]
    
    # # Process each dimension of the shapes
    # j = 0  # pointer for the smaller shape
    # for i in range(len(big_shape_reversed)):
    #     if j < len(shape_reversed) and big_shape_reversed[i] == shape_reversed[j]:
    #         # out_index_list.append(big_index_reversed[i])
    #         out_index[j] = big_index_reversed[i]
    #         j += 1
    #     elif big_shape_reversed[i] == 1:
    #         continue
    #     else:
    #         raise IndexingError('Cannot broadcast')
    for i in range(shape.size):
        offset = i + big_shape.size - shape.size
        if offset < 0:
            raise IndexingError("offset must be greater ot equal than zero!")
        out_index[i] = big_index[offset] if shape[i] != 1 else 0


def shape_broadcast(shape1: UserShape, shape2: UserShape) -> UserShape:
    """
    Broadcast two shapes to create a new union shape.

    Args:
        shape1 : first shape
        shape2 : second shape

    Returns:
        broadcasted shape

    Raises:
        IndexingError : if cannot broadcast
    """
    # TODO: Implement for Task 2.2.
    # Step 1: Pad shapes with ones on the leading side to make them of the same length
    diff_dims = len(shape1) - len(shape2)
    if diff_dims > 0:
        shape2 = (1,) * diff_dims + tuple(shape2)
    else:
        shape1 = (1,) * (-diff_dims) + tuple(shape1)
    
    # Step 2, 3, and 4: Compute the broadcasted shape
    broadcasted_shape = []
    for dim1, dim2 in zip(shape1, shape2):
        if dim1 != dim2 and dim1 != 1 and dim2 != 1:
            raise IndexingError('Cannot broadcast')
        broadcasted_shape.append(max(dim1, dim2))
    
    return tuple(broadcasted_shape)


def strides_from_shape(shape: UserShape) -> UserStrides:
    layout = [1]
    offset = 1
    for s in reversed(shape):
        layout.append(s * offset)
        offset = s * offset
    return tuple(reversed(layout[:-1]))


class TensorData:
    _storage: Storage
    _strides: Strides
    _shape: Shape
    strides: UserStrides
    shape: UserShape
    dims: int

    def __init__(
        self,
        storage: Union[Sequence[float], Storage],
        shape: UserShape,
        strides: Optional[UserStrides] = None,
    ):
        if isinstance(storage, np.ndarray):
            self._storage = storage
        else:
            self._storage = array(storage, dtype=float64)

        if strides is None:
            strides = strides_from_shape(shape)

        assert isinstance(strides, tuple), "Strides must be tuple"
        assert isinstance(shape, tuple), "Shape must be tuple"
        if len(strides) != len(shape):
            raise IndexingError(f"Len of strides {strides} must match {shape}.")
        self._strides = array(strides)
        self._shape = array(shape)
        
        self.strides = strides
        self.dims = len(strides)
        self.size = int(prod(shape))
        self.shape = shape
        assert len(self._storage) == self.size

    def to_cuda_(self) -> None:  # pragma: no cover
        if not numba.cuda.is_cuda_array(self._storage):
            self._storage = numba.cuda.to_device(self._storage)

    def is_contiguous(self) -> bool:
        """
        Check that the layout is contiguous, i.e. outer dimensions have bigger strides than inner dimensions.

        Returns:
            bool : True if contiguous
        """
        last = 1e9
        for stride in self._strides:
            if stride > last:
                return False
            last = stride
        return True

    @staticmethod
    def shape_broadcast(shape_a: UserShape, shape_b: UserShape) -> UserShape:
        return shape_broadcast(shape_a, shape_b)

    def index(self, index: Union[int, UserIndex]) -> int:
        """
        Convert a multidimensional index into a position in the storage.

        Example:
            >>> x = TensorData([1, 2, 3, 4], (2, 2))
            >>> x.index((1, 0))
            2
        """
        if isinstance(index, int):
            aindex: Index = array([index])
        if isinstance(index, tuple):
            aindex = array(index)

        # Pretend 0-dim shape is 1-dim shape of singleton
        shape = self.shape
        if len(shape) == 0 and len(aindex) != 0:
            shape = (1,)

        # Check for errors
        if aindex.shape[0] != len(self.shape):
            raise IndexingError(f"Index {aindex} must be size of {self.shape}.")
        
        for i, ind in enumerate(aindex):
            if ind >= self.shape[i]:
                raise IndexingError(f"Index {aindex} out of range {self.shape}.")
            if ind < 0:
                raise IndexingError(f"Negative indexing for {aindex} not supported.")

        # Call fast indexing.
        return index_to_position(array(index), self._strides)

    def indices(self) -> Iterable[UserIndex]:
        """
        Iterate over all indices (i, j) of the tensor.
        """
        lshape: Shape = array(self.shape)
        out_index: Index = array(self.shape)
        for i in range(self.size):
            to_index(i, lshape, out_index)
            yield tuple(out_index)

    def sample(self) -> UserIndex:
        return tuple((random.randint(0, s - 1) for s in self.shape))

    def get(self, key: UserIndex) -> float:
        x: float = self._storage[self.index(key)]
        return x

    def set(self, key: UserIndex, val: float) -> None:
        self._storage[self.index(key)] = val

    def tuple(self) -> Tuple[Storage, Shape, Strides]:
        return (self._storage, self._shape, self._strides)

    def permute(self, *order: int) -> TensorData:
        """
        Permute the dimensions of the tensor.

        Args:
            *order: a permutation of the dimensions

        Returns:
            New `TensorData` with the same storage and a new dimension order.
        """
        assert list(sorted(order)) == list(
            range(len(self.shape))
        ), f"Must give a position to each dimension. Shape: {self.shape} Order: {order}"

        return TensorData(self._storage, tuple(self.shape[i] for i in order), tuple(self.strides[i] for i in order))

    def to_string(self) -> str:
        s = ""
        for index in self.indices():
            l = ""
            for i in range(len(index) - 1, -1, -1):
                if index[i] == 0:
                    l = "\n%s[" % ("\t" * i) + l
                else:
                    break
            s += l
            v = self.get(index)
            s += f"{v:3.2f}"
            l = ""
            for i in range(len(index) - 1, -1, -1):
                if index[i] == self.shape[i] - 1:
                    l += "]"
                else:
                    break
            if l:
                s += l
            else:
                s += " "
        return s<|MERGE_RESOLUTION|>--- conflicted
+++ resolved
@@ -53,14 +53,6 @@
     return sum
     # return sum(map(lambda x: x[0]*x[1], zip(index, strides)))
     # return np.inner(index, strides)
-<<<<<<< HEAD
-
-=======
-    sum = 0
-    for i in range(index.size):
-        sum += index[i] * strides[i]
-    return sum
->>>>>>> aa20a0a8
     
 
 
